--- conflicted
+++ resolved
@@ -28,12 +28,8 @@
         Indicates whether to consider the flat or the exponential DCG formula: "flat" or "exp" (default).
     """
 
-<<<<<<< HEAD
     def __init__(self, name='NDCG', cutoff=None, no_relevant_results=0.0,
-                 ties=True, implementation="flat"):
-=======
-    def __init__(self, name='NDCG', cutoff=None, no_relevant_results=0.0, implementation="exp"):
->>>>>>> c3a38ef6
+                 implementation="exp"):
         """
         This is the constructor of NDCG, an object of type Metric, with the
         name NDCG.
