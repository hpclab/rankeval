# Copyright (c) 2017, All Contributors (see CONTRIBUTORS file)
# Authors: Cristina Muntean <cristina.muntean@isti.cnr.it>
#
# This Source Code Form is subject to the terms of the Mozilla Public
# License, v. 2.0. If a copy of the MPL was not distributed with this
# file, You can obtain one at http://mozilla.org/MPL/2.0/.

"""
https://en.wikipedia.org/wiki/Mean_reciprocal_rank

"""
import numpy as np
from rankeval.core.metrics import Metric


class MRR(Metric):
    """

    """
    def __init__(self, name='MRR', cutoff=None, threshold=0):
        """

        Parameters
        ----------
        name
        cutoff
        """
        super(MRR, self).__init__(name)
        self.cutoff = cutoff
        self.threshold = threshold


    def eval(self, dataset, y_pred):
        """
        The mean reciprocal rank is the average of the reciprocal ranks of results for a sample of queries

        Parameters
        ----------
        dataset
        y_pred

        Returns
        -------

        """
        return super(MRR, self).eval(dataset, y_pred)


    def eval_per_query(self, y, y_pred):
        """
        We compute the reciprocal rank.
        The reciprocal rank of a query response is the multiplicative inverse of the rank of the first correct answer.

        Parameters
        ----------
        y
        y_pred

        Returns
        -------

        """
        idx_y_pred_sorted = np.argsort(y_pred)[::-1]
        if self.cutoff is not None:
            idx_y_pred_sorted = idx_y_pred_sorted[:self.cutoff]

        # rank of max predicted score
        rank_max = None
<<<<<<< HEAD
        for idx in idx_y_pred_sorted:
            if y[idx] >= self.threshold:
                rank_max = idx
=======
        for i, idx in enumerate(idx_y_pred_sorted):
            if y[idx] > self.threshold:
                rank_max = i
>>>>>>> 23303956
                break

        if rank_max is not None:
            return 1./(rank_max+1)
        else:
            return 0.

    def __str__(self):
        s = self.name
        if self.cutoff is not None:
            s += "@{}".format(self.cutoff)
        s += "[>{}]".format(self.threshold)
        return s<|MERGE_RESOLUTION|>--- conflicted
+++ resolved
@@ -66,15 +66,9 @@
 
         # rank of max predicted score
         rank_max = None
-<<<<<<< HEAD
-        for idx in idx_y_pred_sorted:
+        for i, idx in enumerate(idx_y_pred_sorted):
             if y[idx] >= self.threshold:
-                rank_max = idx
-=======
-        for i, idx in enumerate(idx_y_pred_sorted):
-            if y[idx] > self.threshold:
                 rank_max = i
->>>>>>> 23303956
                 break
 
         if rank_max is not None:
