# Copyright (c) 2017, All Contributors (see CONTRIBUTORS file)
# Authors: Cristina Muntean <cristina.muntean@isti.cnr.it>
#
# This Source Code Form is subject to the terms of the Mozilla Public
# License, v. 2.0. If a copy of the MPL was not distributed with this
# file, You can obtain one at http://mozilla.org/MPL/2.0/.

import numpy as np
from rankeval.core.metrics.metric import Metric


class Recall(Metric):
    """
    This class implements Recall as: (relevant docs & retrieved docs) / relevant docs.
    
    """

    def __init__(self, name='Recall', cutoff=None, threshold=0):
        """
        This is the constructor of Precision, an object of type Metric, with the name Precision.
        The constructor also allows setting custom values for cutoff and threshold, otherwise it uses the default values.

        Parameters
        ----------
        name: string
        cutoff: int
        threshold: float
        """
        super(Recall, self).__init__(name)
        self.cutoff = cutoff
        self.threshold = threshold


    def eval(self, dataset, y_pred):
        """
        This method computes the Recall score over the entire dataset and the detailed scores per query. It calls the
        eval_per query method for each query in order to get the detailed Recall score.

        Parameters
        ----------
        dataset : Dataset
        y_pred : numpy.array

        Returns
        -------
        float
            The overall Recall score (averages over the detailed precision scores).
        numpy.array
            The detailed Recall scores for each query, an array of length of the number of queries.
        """
        return super(Recall, self).eval(dataset, y_pred)


    def eval_per_query(self, y, y_pred):
        """
        This methods computes Recall at per query level (on the instances belonging to a specific query).
        The Recall per query is calculated as <(relevant docs & retrieved docs) / relevant docs>.

        Parameters
        ----------
        y : numpy.array
        y_pred : numpy.array

        Returns
        -------
        float
            The Recall score per query.

        """
        idx_y_pred_sorted = np.argsort(y_pred)[::-1]
        if self.cutoff is not None:
            idx_y_pred_sorted = idx_y_pred_sorted[:self.cutoff]

<<<<<<< HEAD
        n_relevant_retrieved = (y[idx_y_pred_sorted] >= self.threshold).sum()
        n_relevant = (y >= self.threshold).sum()
        return float(n_relevant_retrieved) / n_relevant
=======
        n_relevant_retrieved = (y[idx_y_pred_sorted] > self.threshold).sum()
        n_relevant = (y > self.threshold).sum()  # todo see how to deal with recall@k n_rel
        recall = float(n_relevant_retrieved) / n_relevant
        return recall

>>>>>>> 23303956

    def __str__(self):
        s = self.name
        if self.cutoff is not None:
            s += "@{}".format(self.cutoff)
        s += "[>={}]".format(self.threshold)
        return s<|MERGE_RESOLUTION|>--- conflicted
+++ resolved
@@ -71,17 +71,9 @@
         if self.cutoff is not None:
             idx_y_pred_sorted = idx_y_pred_sorted[:self.cutoff]
 
-<<<<<<< HEAD
         n_relevant_retrieved = (y[idx_y_pred_sorted] >= self.threshold).sum()
-        n_relevant = (y >= self.threshold).sum()
+        n_relevant = (y >= self.threshold).sum()  # todo see how to deal with recall@k n_rel
         return float(n_relevant_retrieved) / n_relevant
-=======
-        n_relevant_retrieved = (y[idx_y_pred_sorted] > self.threshold).sum()
-        n_relevant = (y > self.threshold).sum()  # todo see how to deal with recall@k n_rel
-        recall = float(n_relevant_retrieved) / n_relevant
-        return recall
-
->>>>>>> 23303956
 
     def __str__(self):
         s = self.name
