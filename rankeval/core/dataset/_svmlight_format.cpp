/*
 * Authors: Mathieu Blondel <mathieu@mblondel.org>
 *          Lars Buitinck <L.J.Buitinck@uva.nl>
 *
 * License: Simple BSD
 *
 * This module implements _load_svmlight_format, a fast and memory efficient
 * function to load the file format originally created for svmlight and now used
 * by many other libraries, including libsvm.
 *
 * The function loads the file directly in a dense sparse matrix without memory
 * copying.  The approach taken is to use 4 C++ vectors (data, indices, indptr
 * and labels) and to incrementally feed them with elements. Ndarrays are then
 * instantiated by PyArray_SimpleNewFromData, i.e., no memory is
 * copied.
 *
 * Since the memory is not allocated by the ndarray, the ndarray doesn't own the
 * memory and thus cannot deallocate it. To automatically deallocate memory, the
 * technique described at http://blog.enthought.com/?p=62 is used. The main idea
 * is to use an additional object that the ndarray does own and that will be
 * responsible for deallocating the memory.
 */


#include <Python.h>
#include <numpy/arrayobject.h>

#include <fstream>
#include <sstream>
#include <stdexcept>
#include <string>
#include <vector>
/*
 * A Python object responsible for memory management of our vectors.
 */
template <typename T>
struct VectorOwner {
  // Inherit from the base Python object.
  PyObject_HEAD
  // The vector that VectorOwner is responsible for deallocating.
  std::vector<T> v;
};

/*
 * Deallocator template.
 */
template <typename T>
static void destroy_vector_owner(PyObject *self)
{
  // Note: explicit call to destructor because of placement new in
  // to_1d_array. memory management for VectorOwner is performed by Python.
  // Compiler-generated destructor will release memory from vector member.
  VectorOwner<T> &obj = *reinterpret_cast<VectorOwner<T> *>(self);
  obj.~VectorOwner<T>();

  self->ob_type->tp_free(self);
}

/*
 * Since a template function can't have C linkage,
 * we instantiate the template for the types "int" and "float"
 * in the following two functions. These are used for the tp_dealloc
 * attribute of the vector owner types further below.
 */
extern "C" {
static void destroy_int_vector(PyObject *self)
{
  destroy_vector_owner<int>(self);
}

static void destroy_float_vector(PyObject *self)
{
  destroy_vector_owner<float>(self);
}
}


/*
 * Type objects for above.
 */
static PyTypeObject IntVOwnerType    = { PyObject_HEAD_INIT(NULL) },
                    FloatVOwnerType = { PyObject_HEAD_INIT(NULL) };

/*
 * Set the fields of the owner type objects.
 */
static void init_type_objs()
{
  IntVOwnerType.tp_flags = FloatVOwnerType.tp_flags = Py_TPFLAGS_DEFAULT;
  IntVOwnerType.tp_name  = FloatVOwnerType.tp_name  = "deallocator";
  IntVOwnerType.tp_doc   = FloatVOwnerType.tp_doc   = "deallocator object";
  IntVOwnerType.tp_new   = FloatVOwnerType.tp_new   = PyType_GenericNew;

  IntVOwnerType.tp_basicsize     = sizeof(VectorOwner<int>);
  FloatVOwnerType.tp_basicsize  = sizeof(VectorOwner<float>);
  IntVOwnerType.tp_dealloc       = destroy_int_vector;
  FloatVOwnerType.tp_dealloc    = destroy_float_vector;
}

PyTypeObject &vector_owner_type(int typenum)
{
  switch (typenum) {
    case NPY_INT: return IntVOwnerType;
    case NPY_FLOAT: return FloatVOwnerType;
  }
  throw std::logic_error("invalid argument to vector_owner_type");
}


/*
 * Convert a C++ vector to a 1d-ndarray WITHOUT memory copying.
 * Steals v's contents, leaving it empty.
 * Throws an exception if an error occurs.
 */
template <typename T>
static PyObject *to_1d_array(std::vector<T> &v, int typenum)
{
  npy_intp dims[1] = {v.size()};

  // A C++ vector's elements are guaranteed to be in a contiguous array.
  PyObject *arr = PyArray_SimpleNewFromData(1, dims, typenum, &v[0]);

  try {
    if (!arr)
      throw std::bad_alloc();

    VectorOwner<T> *owner = PyObject_New(VectorOwner<T>,
                                         &vector_owner_type(typenum));
    if (!owner)
      throw std::bad_alloc();

    // Transfer ownership of v's contents to the VectorOwner.
    // Note: placement new.
    new (&owner->v) std::vector<T>();
    owner->v.swap(v);

    PyArray_BASE(arr) = (PyObject *)owner;

    return arr;

  } catch (std::exception const &e) {
    // Let's assume the Python exception is already set correctly.
    Py_XDECREF(arr);
    throw;
  }
}


static PyObject *to_dense(std::vector<float> &data,
                        std::vector<float> &labels,
                        std::vector<int> &qids)
{
  // We could do with a smart pointer to Python objects here.
  std::exception const *exc = 0;
  PyObject *data_arr = 0,
           *qids_arr = 0,
           *labels_arr = 0,
           *ret_tuple = 0;

  try {
    data_arr     = to_1d_array(data, NPY_FLOAT);
    qids_arr     = to_1d_array(qids, NPY_INT);
    labels_arr   = to_1d_array(labels, NPY_FLOAT);

    ret_tuple = Py_BuildValue("OOO",
                              data_arr, labels_arr, qids_arr);

  } catch (std::exception const &e) {
    exc = &e;
  }

  // Py_BuildValue increases the reference count of each array,
  // so we need to decrease it before returning the tuple,
  // regardless of error status.
  Py_XDECREF(data_arr);
  Py_XDECREF(qids_arr);
  Py_XDECREF(labels_arr);

  if (exc)
    throw *exc;

  return ret_tuple;
}


/*
 * Parsing.
 */

class SyntaxError : public std::runtime_error {
public:
  SyntaxError(std::string const &msg)
   : std::runtime_error(msg + " in SVMlight/libSVM file")
  {
  }
};

/*
 * Parse single line. Throws exception on failure.
 */
int parse_line(const std::string &line,
                std::vector<float> &data,
                std::vector<float> &labels,
<<<<<<< HEAD
                std::vector<int> &qids)
=======
                std::vector<int> &qids,
                int &last_qid
                )
>>>>>>> a047002f
{
  if (line.length() == 0)
    throw SyntaxError("empty line");

  if (line[0] == '#')
    return last_qid;

  // FIXME: we shouldn't be parsing line-by-line.
  // Also, we might catch more syntax errors with failbit.
  size_t hashIdx = line.find('#');
  std::istringstream in(line.substr(0, hashIdx));
  in.exceptions(std::ios::badbit);

    //printf("%s\n",line.substr(0,hashIdx).c_str());
  float y;
  if (!(in >> y)) {
    throw SyntaxError("non-numeric or missing label");
  }
  labels.push_back(y);

  std::string qidNonsense;
  if (!(in >> qidNonsense)) {
    throw SyntaxError("Missing qid label");
  }

  char c;
  float x;
  unsigned idx;
  int idx_row=0;


  if (sscanf(qidNonsense.c_str(), "qid:%u", &idx) != 1) {
    if(sscanf(qidNonsense.c_str(), "%u%c%lf", &idx, &c, &x) == 3) {
        data.push_back(x);
    }
    else {
      throw SyntaxError(std::string("expected ':', got '") + c + "'");
    }
  }
  else {
    if (last_qid == 0){
        last_qid = idx;
        qids.push_back(idx_row);
    }
    if (int(idx) != last_qid){
        idx_row = labels.size()-1;
        qids.push_back(idx_row);
        last_qid = int(idx);
    }
  }

  while (in >> idx >> c >> x) {
    if (c != ':')
      throw SyntaxError(std::string("expected ':', got '") + c + "'");
    data.push_back(x);
  }

  return last_qid;
}

/*
 * Parse entire file. Throws exception on failure.
 */
void parse_file(char const *file_path,
                size_t buffer_size,
                std::vector<float> &data,
                std::vector<float> &labels,
                std::vector<int> &qids)
{
  std::vector<char> buffer(buffer_size);

  std::ifstream file_stream;
  file_stream.exceptions(std::ios::badbit);
  file_stream.rdbuf()->pubsetbuf(&buffer[0], buffer_size);
  file_stream.open(file_path);

  if (!file_stream)
    throw std::ios_base::failure("File doesn't exist!");

  int last_qid = 0;
  int new_qid;
  std::string line;
  while (std::getline(file_stream, line))
    new_qid = parse_line(line, data, labels, qids, last_qid);
    last_qid = new_qid;
  /*
  * test is the dataset has qids! if yes -> add SENTINEL
  */
  if (qids.size()!=0){
    qids.push_back(labels.size());
  }
}


static const char load_svmlight_file_doc[] =
  "Load file in svmlight format and return a dense matrix.";

extern "C" {
static PyObject *load_svmlight_file(PyObject *self, PyObject *args)
{
  try {
    // Read function arguments.
    char const *file_path;
    int buffer_mb;

    if (!PyArg_ParseTuple(args, "si", &file_path, &buffer_mb))
      return 0;

    buffer_mb = std::max(buffer_mb, 1);
    size_t buffer_size = buffer_mb * 1024 * 1024;

    std::vector<float> data, labels;
    std::vector<int> qids;
    parse_file(file_path, buffer_size, data, labels, qids);
    return to_dense(data, labels, qids);

  } catch (SyntaxError const &e) {
    PyErr_SetString(PyExc_ValueError, e.what());
    return 0;
  } catch (std::bad_alloc const &e) {
    PyErr_SetString(PyExc_MemoryError, e.what());
    return 0;
  } catch (std::ios_base::failure const &e) {
    PyErr_SetString(PyExc_IOError, e.what());
    return 0;
  } catch (std::exception const &e) {
    std::string msg("error in SVMlight/libSVM reader: ");
    msg += e.what();
    PyErr_SetString(PyExc_RuntimeError, msg.c_str());
    return 0;
  }
}
}


static const char dump_svmlight_file_doc[] =
  "Dump dense matrix to a file in svmlight format.";

extern "C" {
static PyObject *dump_svmlight_file(PyObject *self, PyObject *args)
{
  try {
    // Read function arguments.
    char const *file_path;
    PyArrayObject *data_array, *label_array;
    PyObject *query_ids_array;
    int zero_based;

    if (!PyArg_ParseTuple(args,
                          "sO!O!O!i",
                          &file_path,
                          &PyArray_Type, &data_array,
                          &PyArray_Type, &label_array,
                          &PyList_Type,  &query_ids_array,
                          &zero_based))
      return 0;

    int n_samples  = label_array->dimensions[0]; //todo: check -1
    float *data   = (float*) data_array->data;
    float *y      = (float*) label_array->data;
    int n_features = data_array->dimensions[0] / n_samples;

    std::ofstream fout;
    fout.open(file_path, std::ofstream::out);

    float* data_pointer = data;
    for (int i=0; i < n_samples; i++) {
      if (PyList_Size(query_ids_array) != 0) {
        PyObject* pIntObj = PyList_GetItem(query_ids_array, i);
        long qid = PyLong_AsLong(pIntObj);
        fout << y[i] << " qid:" << qid << " ";
      }
      else {
        fout << y[i] << " ";
      }

      for (int jj=0; jj < n_features; jj++) {
        fout << (zero_based ? jj : jj+1) << ":" << data_pointer[jj] << " ";
      }
      data_pointer += n_features;
      fout << std::endl;
    }

    fout.close();

    Py_INCREF(Py_None);
    return Py_None;

  } catch (std::exception const &e) {
    std::string msg("error in SVMlight/libSVM writer: ");
    msg += e.what();
    PyErr_SetString(PyExc_RuntimeError, msg.c_str());
    return 0;
  }
}
}

/*
 * Python module setup.
 */

static PyMethodDef svmlight_format_methods[] = {
  {"_load_svmlight_file", load_svmlight_file,
    METH_VARARGS, load_svmlight_file_doc},

  {"_dump_svmlight_file", dump_svmlight_file,
    METH_VARARGS, dump_svmlight_file_doc},

  {NULL, NULL, 0, NULL}
};

static const char svmlight_format_doc[] =
  "Loader/Writer for svmlight / libsvm datasets - C++ helper routines";

#if PY_MAJOR_VERSION >= 3
PyMODINIT_FUNC PyInit__svmlight_loader(void)
{
  _import_array();

  init_type_objs();
  if (PyType_Ready(&FloatVOwnerType) < 0
   || PyType_Ready(&IntVOwnerType)    < 0)
#if PY_MAJOR_VERSION >= 3
    return NULL;
#else
	return;
#endif

    static struct PyModuleDef moduledef = {
        PyModuleDef_HEAD_INIT,
        "_svmlight_loader",     /* m_name */
        svmlight_format_doc,  /* m_doc */
        -1,                  /* m_size */
        svmlight_format_methods,    /* m_methods */
        NULL,                /* m_reload */
        NULL,                /* m_traverse */
        NULL,                /* m_clear */
        NULL,                /* m_free */
    };
    return PyModule_Create(&moduledef);
}
#else
extern "C" {
PyMODINIT_FUNC init_svmlight_format(void)
{
  _import_array();

  init_type_objs();
  if (PyType_Ready(&FloatVOwnerType) < 0
   || PyType_Ready(&IntVOwnerType)    < 0)
    return;

  Py_InitModule3("_svmlight_format",
                 svmlight_format_methods,
                 svmlight_format_doc);
}
}
#endif<|MERGE_RESOLUTION|>--- conflicted
+++ resolved
@@ -201,13 +201,9 @@
 int parse_line(const std::string &line,
                 std::vector<float> &data,
                 std::vector<float> &labels,
-<<<<<<< HEAD
-                std::vector<int> &qids)
-=======
                 std::vector<int> &qids,
                 int &last_qid
                 )
->>>>>>> a047002f
 {
   if (line.length() == 0)
     throw SyntaxError("empty line");
