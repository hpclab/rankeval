--- conflicted
+++ resolved
@@ -5,11 +5,7 @@
 # The behavior of the script is controlled by environment variabled defined
 # in the .travis.yml in the top level folder of the project.
 
-<<<<<<< HEAD
-set -x -e
-=======
 set -x
->>>>>>> c336a19f
 
 # install the right compiler
 if [[ $OS_NAME == "macos" ]]; then
@@ -40,22 +36,6 @@
     export CC=clang
 fi
 
-<<<<<<< HEAD
-# Fix ccache with osx
-if [[ $OS_NAME == "macos" ]]; then
-
-    brew install ccache
-    export PATH="/usr/local/opt/ccache/libexec:$PATH"
-
-    export CC="ccache $(which $CC)"
-    export CXX="ccache $(which $CXX)"
-fi
-
-# debug: show stats of ccache
-ccache -s
-
-=======
->>>>>>> c336a19f
 # install conda and setup test environment
 wget -q -O miniconda.sh https://repo.continuum.io/miniconda/Miniconda${PYTHON_VERSION:0:1}-latest-$OS_CONDA-x86_64.sh
 
@@ -70,10 +50,6 @@
 conda create -q -y -n $CONDA_ENV python=$PYTHON_VERSION numpy scipy cython
 
 pip install -U pip
-<<<<<<< HEAD
-pip install --user coremltools scikit-learn
-=======
 pip install --user -U coremltools scikit-learn
->>>>>>> c336a19f
 
 source activate $CONDA_ENV