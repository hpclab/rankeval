--- conflicted
+++ resolved
@@ -6,11 +6,7 @@
 # in the .travis.yml in the top level folder of the project and by the setup.sh
 # script which configure the environment.
 
-<<<<<<< HEAD
-set -x -e
-=======
 set -x
->>>>>>> c336a19f
 
 cd $BUILD_DIRECTORY
 
